--- conflicted
+++ resolved
@@ -139,6 +139,8 @@
         timeseries = self.add_record("timeseries", {
             "start_date": date_origins[0],
             "end_date": date_origins[-1]
+            "start_date": date_origins[0],
+            "end_date": date_origins[-1]
         })
         
         # link the tiles to the timeseries
@@ -170,18 +172,8 @@
 
         date_origins = [self.parse_date_origin(date_origin) for date_origin in date_origins]
         date_origins.sort()
-<<<<<<< HEAD
 
         tile_ids = []
-=======
-        
-        timeseries_record = self.add_record("timeseries", {
-            "start_date": date_origins[0],
-            "end_date": date_origins[-1]
-        })
-        
-        timestep_paths = []
->>>>>>> a66429a8
         for i in range(data.shape[0]):            
             tile_record = self.add_single_tile_from_array(data[i], satellite_name, date_origins[i])
             tile_ids.append(tile_record['id'].values[0])
@@ -199,7 +191,6 @@
         
         return timeseries_record
     
-<<<<<<< HEAD
     def add_multimodal_from_path(self, 
                                  high_res_path: str, 
                                  timeseries_paths: list[str], 
@@ -207,14 +198,6 @@
                                  date_origin: datetime | str, 
                                  date_origin_timeseries:list[ datetime | str]) -> pd.DataFrame:
         """Save a multimodal record (high resolution image and timeseries) to the database from already existing tiles
-=======
-    def add_multimodal_from_path(self, high_res_path: str, timeseries_paths: list[str], satellite_name: str, date_origin: datetime | str, date_origin_timeseries:list[ datetime | str]):
-        """This function accepts a path to a high resolution image and a list of paths to the individual tiles of a timeseries.
-        It will add the high resolution image to the database as a separate tile.
-        Then, it will add each tile of the timeseries to the database as a separate tile.
-        Next, it will create a new timeseries record and link the tiles to it.
-        Finally, it will create a new multimodal record and link the high resolution tile and the timeseries to it.
->>>>>>> a66429a8
         
         Args:
             high_res_path (str): The path to the high resolution image
@@ -231,23 +214,13 @@
 
         timeseries_record = self.add_timeseries_from_path(timeseries_paths, satellite_name, date_origin_timeseries)
 
-<<<<<<< HEAD
         multimodal_record = self.add_record("multimodal", {
             "timeseries_id": timeseries_record['id'].values[0],
             "high_resolution_id": tile_record['id'].values[0]
-=======
-
-        multimodal_record = self.add_record("multimodal", {
-
-            "timeseries_id": timeseries_record['id'].values[0],
-            "high_resolution_id": tile_record['id'].values[0]
-            
->>>>>>> a66429a8
         })
 
         return multimodal_record
     
-<<<<<<< HEAD
     def add_multimodal_from_array(self, 
                                   high_res_data: np.ndarray, 
                                   timeseries_data: np.ndarray, 
@@ -255,22 +228,11 @@
                                   date_origin: datetime | str, 
                                   date_origin_timeseries:list[ datetime | str]) -> pd.DataFrame:
         """Save a multimodal record (high resolution image and timeseries) to the database
-=======
-    def add_multimodal_from_array(self, high_res_data: np.ndarray, timeseries_data: np.ndarray, satellite_name: str, date_origin: datetime | str, date_origin_timeseries:list[ datetime | str]):
-        """This function accepts a 3D numpy array of shape (bands, height, width) for the high resolution image and a 4d numpy array of shape (time, bands, height, width) for the timeseries.
-        It will add the high resolution image to the database as a separate tile and save it to a file.
-        Then, it will split the timeseries array into a list of 3D arrays, each representing a single time step.
-        Then, it will add each time step to the database as a separate tile and save it to a file.
-        Next, it will create a new timeseries record and link the tiles to it.
-        Finally, it will create a new multimodal record and link the high resolution tile and the timeseries to it.
-        
->>>>>>> a66429a8
         Args:
             high_res_data (np.ndarray): The 3D numpy array of shape (bands, height, width) for the high resolution image
             timeseries_data (np.ndarray): The 4d numpy array of shape (time, bands, height, width) for the timeseries
             satellite_name (str): The name of the satellite
             date_origin (datetime | str): The date of the origin of the tiles (YYYY-MM-DD)
-<<<<<<< HEAD
             date_origin_timeseries (list[datetime | str]): The list of dates of the origin of the tiles (YYYY-MM-DD)
         
         Returns:
@@ -287,29 +249,6 @@
         multimodal_record = self.add_record("multimodal", {
             "timeseries_id": timeseries_record['id'].values[0],
             "high_resolution_id": tile_record['id'].values[0]
-=======
-            
-        Raises:
-            ValueError: If the high resolution data is not a 3d numpy array
-            ValueError: If the timeseries data is not a 4d numpy array
-            ValueError: If the number of date origins is not equal to the number of time steps
-            ValueError: If the date origins are not in the correct format
-            ValueError: If the satellite name is not found
-            ValueError: If the timeseries already exists and exists_ok is False
-            """
-        
-        tile_record = self.add_single_tile_from_array(high_res_data, satellite_name, date_origin)
-        
-
-        timeseries_record = self.add_timeseries_from_array(timeseries_data, satellite_name, date_origin_timeseries)
-
-
-        multimodal_record = self.add_record("multimodal", {
-
-            "timeseries_id": timeseries_record['id'].values[0],
-            "high_resolution_id": tile_record['id'].values[0]
-            
->>>>>>> a66429a8
         })
 
         return multimodal_record
